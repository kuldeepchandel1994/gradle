/*
 * Copyright 2020 the original author or authors.
 *
 * Licensed under the Apache License, Version 2.0 (the "License");
 * you may not use this file except in compliance with the License.
 * You may obtain a copy of the License at
 *
 *      http://www.apache.org/licenses/LICENSE-2.0
 *
 * Unless required by applicable law or agreed to in writing, software
 * distributed under the License is distributed on an "AS IS" BASIS,
 * WITHOUT WARRANTIES OR CONDITIONS OF ANY KIND, either express or implied.
 * See the License for the specific language governing permissions and
 * limitations under the License.
 */

package org.gradle.integtests.fixtures.timeout;

import java.io.BufferedReader;
import java.io.ByteArrayOutputStream;
import java.io.File;
import java.io.IOException;
import java.io.InputStream;
import java.io.InputStreamReader;
import java.io.PrintStream;
import java.nio.file.Path;
import java.nio.file.Paths;
import java.time.LocalDateTime;
import java.time.format.DateTimeFormatter;
import java.util.Arrays;
import java.util.List;
import java.util.Objects;
import java.util.concurrent.CountDownLatch;
import java.util.concurrent.TimeUnit;
import java.util.regex.Matcher;
import java.util.regex.Pattern;
import java.util.stream.Collectors;
import java.util.stream.Stream;


/**
 * NOTICE: This class is used in LifeCyclePlugin so you must:
 * 1. NOT DEPENDS ON ANY 3RD-PARTY LIBRARIES except JDK 11.
 * 2. UPDATE build-logic/lifecycle/src/main/kotlin/PrintStackTracesOnTimeoutBuildService.kt if this class is moved to another package.
 *
 * Used to print all JVMs' thread dumps on the machine. When it starts working, the process/machine might be in a bad state (e.g. deadlock),
 * So we don't want it to depend on any third-party libraries. It's executed directly via `java JavaProcessStackTracesMonitor` in `PrintStackTracesOnTimeoutBuildService`.
 *
 * To avoid leaking credentials, it prints everything to a file (in current working directory if not specified).
 *
 * This class is executed both in gradle/gradle build and integration test (see {@link IntegrationTestTimeout}.
 */
public class JavaProcessStackTracesMonitor {
    private static final Pattern UNIX_JAVA_COMMAND_PATTERN = Pattern.compile("(?i)([^\\s]+/bin/java)");
    private static final Pattern WINDOWS_JAVA_COMMAND_PATTERN = Pattern.compile("(?i)(?m)^\"?(.*[/\\\\]bin[/\\\\]java\\.exe)");
    private static final Pattern WINDOWS_PID_PATTERN = Pattern.compile("([0-9]+)\\s*$");
    private static final Pattern UNIX_PID_PATTERN = Pattern.compile("([0-9]+)");

<<<<<<< HEAD
    private static PrintStream output;

    public static void main(String[] args) {
        printAllStackTracesByJstack(args.length == 0 ? new File("") : new File(args[0]));
=======
    private final File outputFile;
    private final PrintStream output;

    public JavaProcessStackTracesMonitor(File dumpDir) {
        try {
            String timestamp = LocalDateTime.now().format(DateTimeFormatter.ofPattern("yyyy-MM-dd-HH-mm-ss"));
            this.outputFile = new File(dumpDir, timestamp + ".threaddump");
            this.output = new PrintStream(outputFile);
        } catch (IOException e) {
            throw new RuntimeException(e);
        }
    }

    public static void main(String[] args) {
        new JavaProcessStackTracesMonitor(new File(args.length == 0 ? "." : args[0])).printAllStackTracesByJstack();
>>>>>>> b2512d54
    }

    private static void assertTrue(boolean condition, String message) {
        if (!condition) {
            throw new AssertionError(message);
        }
    }

    public static boolean isWindows() {
        return System.getProperty("os.name").toLowerCase().contains("windows");
    }

    public static class JavaProcessInfo {
        String pid;
        String javaCommand;

        public JavaProcessInfo(String pid, String javaCommand) {
            this.pid = pid;
            this.javaCommand = javaCommand;
        }

        @Override
        public boolean equals(Object o) {
            if (this == o) {
                return true;
            }
            if (o == null || getClass() != o.getClass()) {
                return false;
            }
            JavaProcessInfo that = (JavaProcessInfo) o;
            return Objects.equals(pid, that.pid) &&
                Objects.equals(javaCommand, that.javaCommand);
        }

        @Override
        public int hashCode() {
            return Objects.hash(pid, javaCommand);
        }

        @Override
        public String toString() {
            return "JavaProcessInfo{" +
                "pid='" + pid + '\'' +
                ", javaCommand='" + javaCommand + '\'' +
                '}';
        }

        String getJstackCommand() {
            assertTrue(javaCommand.endsWith("java") || javaCommand.endsWith("java.exe"), "Unknown java command：" + javaCommand);

            Path javaPath = Paths.get(javaCommand);
            if (javaPath.getParent().getFileName().toString().equals("bin") && javaPath.getParent().getParent().getFileName().toString().equals("jre")) {
                return javaPath.resolve("../../../bin/jstack").normalize().toString();
            } else {
                return javaPath.resolve("../../bin/jstack").normalize().toString();
            }
        }

        String jstack() {
            ExecResult result = run(getJstackCommand(), pid);

            StringBuilder sb = new StringBuilder(String.format("Run %s %s return %s", getJstackCommand(), pid, result));
            if (result.code != 0) {
                result = run(getJstackCommand(), "-F", pid);
                sb.append(String.format("Run %s -F %s return %s", getJstackCommand(), pid, result.toString()));
            }
            return sb.toString();
        }
    }

    public static class StdoutAndPatterns {
        String stdout;
        Pattern pidPattern;
        Pattern javaCommandPattern;

        public StdoutAndPatterns(String stdout) {
            this.stdout = stdout;
            if (isWindows()) {
                pidPattern = WINDOWS_PID_PATTERN;
                javaCommandPattern = WINDOWS_JAVA_COMMAND_PATTERN;
            } else {
                pidPattern = UNIX_PID_PATTERN;
                javaCommandPattern = UNIX_JAVA_COMMAND_PATTERN;
            }
        }

        List<JavaProcessInfo> getSuspiciousDaemons() {
            return Stream.of(stdout.split("\\n"))
                .filter(this::isSuspiciousDaemon)
                .map(this::extractProcessInfo)
                .collect(Collectors.toList());
        }

        private JavaProcessInfo extractProcessInfo(String line) {
            Matcher javaCommandMatcher = javaCommandPattern.matcher(line);
            Matcher pidMatcher = pidPattern.matcher(line);

            javaCommandMatcher.find();
            pidMatcher.find();
            return new JavaProcessInfo(pidMatcher.group(1), javaCommandMatcher.group(1));
        }

        private boolean isSuspiciousDaemon(String line) {
            return !isTeamCityAgent(line) && javaCommandPattern.matcher(line).find() && pidPattern.matcher(line).find();
        }

        private boolean isTeamCityAgent(String line) {
            return line.contains("jetbrains.buildServer.agent.AgentMain");
        }
    }

    private StdoutAndPatterns ps() {
        String[] command = isWindows() ? new String[]{"wmic", "process", "get", "processid,commandline"} : new String[]{"ps", "x"};
        ExecResult result = run(command);
        output.printf("Run: " + Arrays.toString(command));
        output.printf("Stdout: " + result.stdout);
        output.printf("Stderr: " + result.stderr);

        result.assertZeroExit();
        return new StdoutAndPatterns(result.stdout);
    }

    private static class ExecResult {
        String[] args;
        int code;
        String stdout;
        String stderr;

        public ExecResult(String[] args, int code, String stdout, String stderr) {
            this.args = args;
            this.code = code;
            this.stdout = stdout;
            this.stderr = stderr;
        }

        @Override
        public String toString() {
            return "ExecResult{" +
                "code=" + code +
                "\n stdout='" + stdout + '\'' +
                "\n stderr='" + stderr + '\'' +
                '}';
        }

        ExecResult assertZeroExit() {
            assertTrue(code == 0, String.format("%s returns %d\n", Arrays.toString(args), code));
            return this;
        }
    }

    private static ExecResult run(String... args) {
        try {
            Process process = new ProcessBuilder().command(args).start();
            CountDownLatch latch = new CountDownLatch(2);
            ByteArrayOutputStream stdout = connectStream(process.getInputStream(), latch);
            ByteArrayOutputStream stderr = connectStream(process.getErrorStream(), latch);

            process.waitFor(1, TimeUnit.MINUTES);
            latch.await(1, TimeUnit.MINUTES);
            return new ExecResult(args, process.exitValue(), stdout.toString(), stderr.toString());
        } catch (Exception e) {
            throw new RuntimeException(e);
        }
    }

    private static ByteArrayOutputStream connectStream(InputStream forkedProcessOutput, CountDownLatch latch) {
        ByteArrayOutputStream os = new ByteArrayOutputStream();
        PrintStream ps = new PrintStream(os, true);
        new Thread(() -> {
            try {
                BufferedReader reader = new BufferedReader(new InputStreamReader(forkedProcessOutput));
                String line;
                while ((line = reader.readLine()) != null) {
                    ps.println(line);
                }
            } catch (Exception e) {
                e.printStackTrace();
            } finally {
                latch.countDown();
            }
        }).start();
        return os;
    }


<<<<<<< HEAD
    public static File printAllStackTracesByJstack(File outputDir) {
        try {
            String timestamp = LocalDateTime.now().format(DateTimeFormatter.ofPattern("yyyy-MM-dd-HH-mm-ss"));
            File outputFile = new File(outputDir, timestamp + ".threaddump");
            output = new PrintStream(outputFile);
            output.println(ps().getSuspiciousDaemons().stream().map(JavaProcessInfo::jstack).collect(Collectors.joining("\n")));
            return outputFile;
        } catch (IOException e) {
            throw new RuntimeException(e);
        }
=======
    public File printAllStackTracesByJstack() {
        output.println(ps().getSuspiciousDaemons().stream().map(JavaProcessInfo::jstack).collect(Collectors.joining("\n")));
        return outputFile;
>>>>>>> b2512d54
    }
}<|MERGE_RESOLUTION|>--- conflicted
+++ resolved
@@ -56,12 +56,6 @@
     private static final Pattern WINDOWS_PID_PATTERN = Pattern.compile("([0-9]+)\\s*$");
     private static final Pattern UNIX_PID_PATTERN = Pattern.compile("([0-9]+)");
 
-<<<<<<< HEAD
-    private static PrintStream output;
-
-    public static void main(String[] args) {
-        printAllStackTracesByJstack(args.length == 0 ? new File("") : new File(args[0]));
-=======
     private final File outputFile;
     private final PrintStream output;
 
@@ -77,7 +71,6 @@
 
     public static void main(String[] args) {
         new JavaProcessStackTracesMonitor(new File(args.length == 0 ? "." : args[0])).printAllStackTracesByJstack();
->>>>>>> b2512d54
     }
 
     private static void assertTrue(boolean condition, String message) {
@@ -263,21 +256,8 @@
     }
 
 
-<<<<<<< HEAD
-    public static File printAllStackTracesByJstack(File outputDir) {
-        try {
-            String timestamp = LocalDateTime.now().format(DateTimeFormatter.ofPattern("yyyy-MM-dd-HH-mm-ss"));
-            File outputFile = new File(outputDir, timestamp + ".threaddump");
-            output = new PrintStream(outputFile);
-            output.println(ps().getSuspiciousDaemons().stream().map(JavaProcessInfo::jstack).collect(Collectors.joining("\n")));
-            return outputFile;
-        } catch (IOException e) {
-            throw new RuntimeException(e);
-        }
-=======
     public File printAllStackTracesByJstack() {
         output.println(ps().getSuspiciousDaemons().stream().map(JavaProcessInfo::jstack).collect(Collectors.joining("\n")));
         return outputFile;
->>>>>>> b2512d54
     }
 }